package charm

import (
	"errors"
	"fmt"
	"io"
	"io/ioutil"
	"launchpad.net/goyaml"
	"launchpad.net/juju-core/schema"
)

const (
	ScopeGlobal    = "global"
	ScopeContainer = "container"
)

// Relation represents a single relation defined in the charm
// metadata.yaml file.
type Relation struct {
	Interface string
	Optional  bool
	Limit     int
	Scope     string
}

// Meta represents all the known content that may be defined
// within a charm's metadata.yaml file.
type Meta struct {
	Name        string
	Summary     string
	Description string
	Provides    map[string]Relation
	Requires    map[string]Relation
	Peers       map[string]Relation
	OldRevision int // Obsolete
	Subordinate bool
}

// ReadMeta reads the content of a metadata.yaml file and returns
// its representation.
func ReadMeta(r io.Reader) (meta *Meta, err error) {
	data, err := ioutil.ReadAll(r)
	if err != nil {
		return
	}
	raw := make(map[interface{}]interface{})
	err = goyaml.Unmarshal(data, raw)
	if err != nil {
		return
	}
	v, err := charmSchema.Coerce(raw, nil)
	if err != nil {
		return nil, errors.New("metadata: " + err.Error())
	}
	m := v.(schema.StringMapType)
	meta = &Meta{}
	meta.Name = m["name"].(string)
	// Schema decodes as int64, but the int range should be good
	// enough for revisions.
	meta.Summary = m["summary"].(string)
	meta.Description = m["description"].(string)
	meta.Provides = parseRelations(m["provides"])
	meta.Requires = parseRelations(m["requires"])
	meta.Peers = parseRelations(m["peers"])
	if rev := m["revision"]; rev != nil {
		// Obsolete
		meta.OldRevision = int(m["revision"].(int64))
	}
	// Subordinate charms must have at least one relation that
	// has container scope, otherwise they can't relate to the
	// principal.
	if subordinate := m["subordinate"]; subordinate != nil {
		valid := false
		if meta.Requires != nil {
			for _, relationData := range meta.Requires {
				if relationData.Scope == ScopeContainer {
					valid = true
					break
				}
			}
		}
		if !valid {
			return nil, fmt.Errorf("subordinate charm %q lacks requires relation with container scope", meta.Name)
		}
		meta.Subordinate = m["subordinate"].(bool)
	}
	return
}

func parseRelations(relations interface{}) map[string]Relation {
	if relations == nil {
		return nil
	}
	result := make(map[string]Relation)
	for name, rel := range relations.(schema.StringMapType) {
		relMap := rel.(schema.StringMapType)
		relation := Relation{}
		relation.Interface = relMap["interface"].(string)
		relation.Optional = relMap["optional"].(bool)
		if scope := relMap["scope"]; scope != nil {
			relation.Scope = scope.(string)
		}
		if relMap["limit"] != nil {
			// Schema defaults to int64, but we know
			// the int range should be more than enough.
			relation.Limit = int(relMap["limit"].(int64))
		}
		result[name] = relation
	}
	return result
}

// Schema coercer that expands the interface shorthand notation.
// A consistent format is easier to work with than considering the
// potential difference everywhere.
//
// Supports the following variants::
//
//   provides:
//     server: riak
//     admin: http
//     foobar:
//       interface: blah
//
//   provides:
//     server:
//       interface: mysql
//       limit:
//       optional: false
//
// In all input cases, the output is the fully specified interface
// representation as seen in the mysql interface description above.
func ifaceExpander(limit interface{}) schema.Checker {
	return ifaceExpC{limit}
}

type ifaceExpC struct {
	limit interface{}
}

var (
	stringC = schema.String()
	mapC    = schema.Map(schema.String(), schema.Any())
)

func (c ifaceExpC) Coerce(v interface{}, path []string) (newv interface{}, err error) {
	s, err := stringC.Coerce(v, path)
	if err == nil {
		newv = schema.StringMapType{
			"interface": s,
			"limit":     c.limit,
			"optional":  false,
			"scope":     ScopeGlobal,
		}
		return
	}

	// Optional values are context-sensitive and/or have
	// defaults, which is different than what KeyDict can
	// readily support. So just do it here first, then
	// coerce to the real schema.
	v, err = mapC.Coerce(v, path)
	if err != nil {
		return
	}
	m := v.(schema.MapType)
	if _, ok := m["limit"]; !ok {
		m["limit"] = c.limit
	}
	if _, ok := m["optional"]; !ok {
		m["optional"] = false
	}
	if _, ok := m["scope"]; !ok {
		m["scope"] = ScopeGlobal
	}
	return ifaceSchema.Coerce(m, path)
}

var ifaceSchema = schema.FieldMap(
	schema.Fields{
		"interface": schema.String(),
		"limit":     schema.OneOf(schema.Const(nil), schema.Int()),
		"scope":     schema.OneOf(schema.Const(ScopeGlobal), schema.Const(ScopeContainer)),
		"optional":  schema.Bool(),
	},
	schema.Optional{"scope"},
)

var charmSchema = schema.FieldMap(
	schema.Fields{
		"name":        schema.String(),
		"summary":     schema.String(),
		"description": schema.String(),
<<<<<<< HEAD
		"peers":       schema.Map(schema.String(), ifaceExpander(int64(1))),
		"provides":    schema.Map(schema.String(), ifaceExpander(nil)),
		"requires":    schema.Map(schema.String(), ifaceExpander(int64(1))),
=======
		"peers":       schema.StringMap(ifaceExpander(1)),
		"provides":    schema.StringMap(ifaceExpander(nil)),
		"requires":    schema.StringMap(ifaceExpander(1)),
>>>>>>> b0c9dbc6
		"revision":    schema.Int(), // Obsolete
		"subordinate": schema.Bool(),
	},
	schema.Optional{"provides", "requires", "peers", "revision", "subordinate"},
)<|MERGE_RESOLUTION|>--- conflicted
+++ resolved
@@ -52,7 +52,7 @@
 	if err != nil {
 		return nil, errors.New("metadata: " + err.Error())
 	}
-	m := v.(schema.StringMapType)
+	m := v.(map[string]interface{})
 	meta = &Meta{}
 	meta.Name = m["name"].(string)
 	// Schema decodes as int64, but the int range should be good
@@ -92,8 +92,8 @@
 		return nil
 	}
 	result := make(map[string]Relation)
-	for name, rel := range relations.(schema.StringMapType) {
-		relMap := rel.(schema.StringMapType)
+	for name, rel := range relations.(map[string]interface{}) {
+		relMap := rel.(map[string]interface{})
 		relation := Relation{}
 		relation.Interface = relMap["interface"].(string)
 		relation.Optional = relMap["optional"].(bool)
@@ -140,13 +140,13 @@
 
 var (
 	stringC = schema.String()
-	mapC    = schema.Map(schema.String(), schema.Any())
+	mapC    = schema.StringMap(schema.Any())
 )
 
 func (c ifaceExpC) Coerce(v interface{}, path []string) (newv interface{}, err error) {
 	s, err := stringC.Coerce(v, path)
 	if err == nil {
-		newv = schema.StringMapType{
+		newv = map[string]interface{}{
 			"interface": s,
 			"limit":     c.limit,
 			"optional":  false,
@@ -156,14 +156,14 @@
 	}
 
 	// Optional values are context-sensitive and/or have
-	// defaults, which is different than what KeyDict can
+	// defaults, which is different than what FieldMap can
 	// readily support. So just do it here first, then
 	// coerce to the real schema.
 	v, err = mapC.Coerce(v, path)
 	if err != nil {
 		return
 	}
-	m := v.(schema.MapType)
+	m := v.(map[string]interface{})
 	if _, ok := m["limit"]; !ok {
 		m["limit"] = c.limit
 	}
@@ -191,15 +191,9 @@
 		"name":        schema.String(),
 		"summary":     schema.String(),
 		"description": schema.String(),
-<<<<<<< HEAD
-		"peers":       schema.Map(schema.String(), ifaceExpander(int64(1))),
-		"provides":    schema.Map(schema.String(), ifaceExpander(nil)),
-		"requires":    schema.Map(schema.String(), ifaceExpander(int64(1))),
-=======
-		"peers":       schema.StringMap(ifaceExpander(1)),
+		"peers":       schema.StringMap(ifaceExpander(int64(1))),
 		"provides":    schema.StringMap(ifaceExpander(nil)),
-		"requires":    schema.StringMap(ifaceExpander(1)),
->>>>>>> b0c9dbc6
+		"requires":    schema.StringMap(ifaceExpander(int64(1))),
 		"revision":    schema.Int(), // Obsolete
 		"subordinate": schema.Bool(),
 	},
